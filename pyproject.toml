--- conflicted
+++ resolved
@@ -81,11 +81,7 @@
 ruff = "ruff check . --fix"
 
 [tool.mypy]
-<<<<<<< HEAD
-files = "experiment,uanets,tests"
-=======
-files = "experiments,unflow,tests"
->>>>>>> 4ca3ace2
+files = "experiment,unflow,tests"
 ignore_missing_imports = true
 warn_redundant_casts = true
 warn_unused_ignores = true
