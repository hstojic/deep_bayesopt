--- conflicted
+++ resolved
@@ -37,12 +37,8 @@
 gpflow = "^2.6.3"
 ray = "^2.2.0"
 Hydra = "^2.5"
-<<<<<<< HEAD
 check-shapes = "^1.0.0"
-
-=======
 matplotlib = "^3.5.0"
->>>>>>> a3c2e357
 
 [tool.poetry.dev-dependencies]
 flake8 = "^5.0.0"
