--- conflicted
+++ resolved
@@ -81,11 +81,7 @@
 ruff = "ruff check . --fix"
 
 [tool.mypy]
-<<<<<<< HEAD
-files = "experiment,uanets,tests"
-=======
 files = "experiment,unflow,tests"
->>>>>>> ebc45fe1
 ignore_missing_imports = true
 warn_redundant_casts = true
 warn_unused_ignores = true
