--- conflicted
+++ resolved
@@ -13,15 +13,8 @@
 # limitations under the License.
 
 import tensorflow as tf
-from trieste.data import Dataset
-from trieste.models.optimizer import KerasOptimizer
 
-<<<<<<< HEAD
-from experiment.trieste import TriesteMonteCarloDropout
-from uanets.models.mc_dropout import MonteCarloDropout
-=======
 from unflow.models.dropout import MonteCarloDropout
->>>>>>> ebc45fe1
 
 
 def montecarlo_dropout_test(
@@ -45,21 +38,4 @@
     )
     model.build(inputs.shape)
 
-    return model
-
-
-def trieste_montecarlo_dropout_test(data: Dataset, rate: float = 0.1) -> TriesteMonteCarloDropout:
-
-    model = montecarlo_dropout_test(data.query_points, data.observations, rate=rate)
-
-    optimizer = tf.keras.optimizers.Adam(0.01)
-    fit_args = {
-        "batch_size": 10,
-        "epochs": 100,
-        "verbose": 0,
-    }
-    trieste_optimizer = KerasOptimizer(optimizer, fit_args)
-
-    trieste_model = TriesteMonteCarloDropout(model, trieste_optimizer)
-
-    return trieste_model, model, trieste_optimizer+    return model